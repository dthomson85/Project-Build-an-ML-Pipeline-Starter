--- conflicted
+++ resolved
@@ -5,16 +5,8 @@
 dependencies:
   - python=3.13
   - pyyaml
-<<<<<<< HEAD
-  - hydra-core=1.3.2
+  - hydra-core=1.3.3
   - pip=24.3.1
   - pip:
       - mlflow==3.4.0
-      - wandb==0.22.0
-=======
-  - hydra-core=1.3.3
-  - pip=24.0
-  - pip:
-      - mlflow==2.10.0
-      - wandb==0.16.3
->>>>>>> 1ed618c1
+      - wandb==0.22.0